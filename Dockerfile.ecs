FROM alpine:3.6

RUN apk add --update --no-cache --virtual=run-deps \
  python3-dev \
	build-base \
	jpeg-dev \
  uwsgi \
  uwsgi-http \
  uwsgi-python3 \
  ca-certificates

COPY requirements.txt /opt/iiif/requirements.txt
RUN pip3 install -r /opt/iiif/requirements.txt

WORKDIR /opt/iiif
EXPOSE 80

COPY iiifauth /opt/iiif/iiifauth

COPY iiifauth.ini /opt/iiif/
COPY wsgi.py /opt/iiif/
COPY database.py /opt/iiif/

RUN cd /opt/iiif && export FLASK_APP='iiifauth' && python3 database.py

<<<<<<< HEAD
CMD [ "uwsgi", "--plugins", "http,python3", "--http", "0.0.0.0:80", "--master", "--module", "wsgi", "--processes", "1" ]
=======
CMD ["uwsgi", "--http", "0.0.0.0:80", "--master", "--module", "wsgi", "--processes", "1", "--wsgi-disable-file-wrapper", "true"]
>>>>>>> b0e01241
<|MERGE_RESOLUTION|>--- conflicted
+++ resolved
@@ -23,8 +23,4 @@
 
 RUN cd /opt/iiif && export FLASK_APP='iiifauth' && python3 database.py
 
-<<<<<<< HEAD
-CMD [ "uwsgi", "--plugins", "http,python3", "--http", "0.0.0.0:80", "--master", "--module", "wsgi", "--processes", "1" ]
-=======
 CMD ["uwsgi", "--http", "0.0.0.0:80", "--master", "--module", "wsgi", "--processes", "1", "--wsgi-disable-file-wrapper", "true"]
->>>>>>> b0e01241
